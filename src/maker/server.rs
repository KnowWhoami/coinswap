--- conflicted
+++ resolved
@@ -499,10 +499,7 @@
     // This loop beats at `maker.config.heart_beat_interval_secs`
     while !maker.shutdown.load(Relaxed) {
         let maker = maker.clone(); // This clone is needed to avoid moving the Arc<Maker> in each iterations.
-<<<<<<< HEAD
         let heart_beat_interval = DEFAULT_HEART_BEAT_INTERVAL_SECS;
-=======
->>>>>>> 972585c8
 
         // Block client connections if accepting_client=false
         if !*accepting_clients.lock()? {
